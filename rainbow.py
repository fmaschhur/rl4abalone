import math
import os
import random
from collections import deque
from typing import Deque, Dict, List, Tuple

import gym
import matplotlib.pyplot as plt
import numpy as np
import torch
import torch.nn as nn
import torch.nn.functional as F
import torch.optim as optim
from torch.nn.utils import clip_grad_norm_
from tqdm import tqdm
from IPython.display import clear_output

from segment_tree import MinSegmentTree, SumSegmentTree

class ReplayBuffer:
    """A simple numpy replay buffer."""

    def __init__(
            self,
            obs_dim: int,
            size: int,
            batch_size: int = 32,
            n_step: int = 1,
            gamma: float = 0.99
    ):
        self.obs_buf = np.zeros([size, obs_dim], dtype=np.float32)
        self.next_obs_buf = np.zeros([size, obs_dim], dtype=np.float32)
        self.acts_buf = np.zeros([size], dtype=np.float32)
        self.rews_buf = np.zeros([size], dtype=np.float32)
        self.done_buf = np.zeros(size, dtype=np.float32)
        self.max_size, self.batch_size = size, batch_size
        self.ptr, self.size, = 0, 0

        # for N-step Learning
        self.n_step_buffer = deque(maxlen=n_step)
        self.n_step = n_step
        self.gamma = gamma

    def store(
            self,
            obs: np.ndarray,
            act: np.ndarray,
            rew: float,
            next_obs: np.ndarray,
            done: bool,
    ) -> Tuple[np.ndarray, np.ndarray, float, np.ndarray, bool]:
        transition = (obs, act, rew, next_obs, done)
        self.n_step_buffer.append(transition)

        # single step transition is not ready
        if len(self.n_step_buffer) < self.n_step:
            return ()

        # make a n-step transition
        rew, next_obs, done = self._get_n_step_info(
            self.n_step_buffer, self.gamma
        )
        obs, act = self.n_step_buffer[0][:2]

        self.obs_buf[self.ptr] = obs
        self.next_obs_buf[self.ptr] = next_obs
        self.acts_buf[self.ptr] = act
        self.rews_buf[self.ptr] = rew
        self.done_buf[self.ptr] = done
        self.ptr = (self.ptr + 1) % self.max_size
        self.size = min(self.size + 1, self.max_size)

        return self.n_step_buffer[0]

    def sample_batch(self) -> Dict[str, np.ndarray]:
        idxs = np.random.choice(self.size, size=self.batch_size, replace=False)

        return dict(
            obs=self.obs_buf[idxs],
            next_obs=self.next_obs_buf[idxs],
            acts=self.acts_buf[idxs],
            rews=self.rews_buf[idxs],
            done=self.done_buf[idxs],
            # for N-step Learning
            indices=idxs,
        )

    def sample_batch_from_idxs(
            self, idxs: np.ndarray
    ) -> Dict[str, np.ndarray]:
        # for N-step Learning
        return dict(
            obs=self.obs_buf[idxs],
            next_obs=self.next_obs_buf[idxs],
            acts=self.acts_buf[idxs],
            rews=self.rews_buf[idxs],
            done=self.done_buf[idxs],
        )

    def _get_n_step_info(
            self, n_step_buffer: Deque, gamma: float
    ) -> Tuple[np.int64, np.ndarray, bool]:
        """Return n step rew, next_obs, and done."""
        # info of the last transition
        rew, next_obs, done = n_step_buffer[-1][-3:]

        for transition in reversed(list(n_step_buffer)[:-1]):
            r, n_o, d = transition[-3:]

            rew = r + gamma * rew * (1 - d)
            next_obs, done = (n_o, d) if d else (next_obs, done)

        return rew, next_obs, done

    def __len__(self) -> int:
        return self.size



class PrioritizedReplayBuffer(ReplayBuffer):
    """Prioritized Replay buffer.

    Attributes:
        max_priority (float): max priority
        tree_ptr (int): next index of tree
        alpha (float): alpha parameter for prioritized replay buffer
        sum_tree (SumSegmentTree): sum tree for prior
        min_tree (MinSegmentTree): min tree for min prior to get max weight

    """

    def __init__(
        self,
        obs_dim: int,
        size: int,
        batch_size: int = 32,
        alpha: float = 0.6,
        n_step: int = 1,
        gamma: float = 0.99,
    ):
        """Initialization."""
        assert alpha >= 0

        super(PrioritizedReplayBuffer, self).__init__(
            obs_dim, size, batch_size, n_step, gamma
        )
        self.max_priority, self.tree_ptr = 1.0, 0
        self.alpha = alpha

        # capacity must be positive and a power of 2.
        tree_capacity = 1
        while tree_capacity < self.max_size:
            tree_capacity *= 2

        self.sum_tree = SumSegmentTree(tree_capacity)
        self.min_tree = MinSegmentTree(tree_capacity)

    def store(
        self,
        obs: np.ndarray,
        act: int,
        rew: float,
        next_obs: np.ndarray,
        done: bool,
    ) -> Tuple[np.ndarray, np.ndarray, float, np.ndarray, bool]:
        """Store experience and priority."""
        transition = super().store(obs, act, rew, next_obs, done)

        if transition:
            self.sum_tree[self.tree_ptr] = self.max_priority ** self.alpha
            self.min_tree[self.tree_ptr] = self.max_priority ** self.alpha
            self.tree_ptr = (self.tree_ptr + 1) % self.max_size

        return transition

    def sample_batch(self, beta: float = 0.4) -> Dict[str, np.ndarray]:
        """Sample a batch of experiences."""
        assert len(self) >= self.batch_size
        assert beta > 0

        indices = self._sample_proportional()

        obs = self.obs_buf[indices]
        next_obs = self.next_obs_buf[indices]
        acts = self.acts_buf[indices]
        rews = self.rews_buf[indices]
        done = self.done_buf[indices]
        weights = np.array([self._calculate_weight(i, beta) for i in indices])

        return dict(
            obs=obs,
            next_obs=next_obs,
            acts=acts,
            rews=rews,
            done=done,
            weights=weights,
            indices=indices,
        )

    def update_priorities(self, indices: List[int], priorities: np.ndarray):
        """Update priorities of sampled transitions."""
        assert len(indices) == len(priorities)

        for idx, priority in zip(indices, priorities):
            assert priority > 0
            assert 0 <= idx < len(self)

            self.sum_tree[idx] = priority ** self.alpha
            self.min_tree[idx] = priority ** self.alpha

            self.max_priority = max(self.max_priority, priority)

    def _sample_proportional(self) -> List[int]:
        """Sample indices based on proportions."""
        indices = []
        p_total = self.sum_tree.sum(0, len(self) - 1)
        segment = p_total / self.batch_size

        for i in range(self.batch_size):
            a = segment * i
            b = segment * (i + 1)
            upperbound = random.uniform(a, b)
            idx = self.sum_tree.retrieve(upperbound)
            indices.append(idx)

        return indices

    def _calculate_weight(self, idx: int, beta: float):
        """Calculate the weight of the experience at idx."""
        # get max weight
        p_min = self.min_tree.min() / self.sum_tree.sum()
        max_weight = (p_min * len(self)) ** (-beta)

        # calculate weights
        p_sample = self.sum_tree[idx] / self.sum_tree.sum()
        weight = (p_sample * len(self)) ** (-beta)
        weight = weight / max_weight

        return weight




class NoisyLinear(nn.Module):
    """Noisy linear module for NoisyNet.



    Attributes:
        in_features (int): input size of linear module
        out_features (int): output size of linear module
        std_init (float): initial std value
        weight_mu (nn.Parameter): mean value weight parameter
        weight_sigma (nn.Parameter): std value weight parameter
        bias_mu (nn.Parameter): mean value bias parameter
        bias_sigma (nn.Parameter): std value bias parameter

    """

    def __init__(
            self,
            in_features: int,
            out_features: int,
            std_init: float = 0.5,
    ):
        """Initialization."""
        super(NoisyLinear, self).__init__()

        self.in_features = in_features
        self.out_features = out_features
        self.std_init = std_init

        self.weight_mu = nn.Parameter(torch.Tensor(out_features, in_features))
        self.weight_sigma = nn.Parameter(
            torch.Tensor(out_features, in_features)
        )
        self.register_buffer(
            "weight_epsilon", torch.Tensor(out_features, in_features)
        )

        self.bias_mu = nn.Parameter(torch.Tensor(out_features))
        self.bias_sigma = nn.Parameter(torch.Tensor(out_features))
        self.register_buffer("bias_epsilon", torch.Tensor(out_features))

        self.reset_parameters()
        self.reset_noise()

    def reset_parameters(self):
        """Reset trainable network parameters (factorized gaussian noise)."""
        mu_range = 1 / math.sqrt(self.in_features)
        self.weight_mu.data.uniform_(-mu_range, mu_range)
        self.weight_sigma.data.fill_(
            self.std_init / math.sqrt(self.in_features)
        )
        self.bias_mu.data.uniform_(-mu_range, mu_range)
        self.bias_sigma.data.fill_(
            self.std_init / math.sqrt(self.out_features)
        )

    def reset_noise(self):
        """Make new noise."""
        epsilon_in = self.scale_noise(self.in_features)
        epsilon_out = self.scale_noise(self.out_features)

        # outer product
        self.weight_epsilon.copy_(epsilon_out.ger(epsilon_in))
        self.bias_epsilon.copy_(epsilon_out)

    def forward(self, x: torch.Tensor) -> torch.Tensor:
        """Forward method implementation.

        We don't use separate statements on train / eval mode.
        It doesn't show remarkable difference of performance.
        """
        return F.linear(
            x,
            self.weight_mu + self.weight_sigma * self.weight_epsilon,
            self.bias_mu + self.bias_sigma * self.bias_epsilon,
        )

    @staticmethod
    def scale_noise(size: int) -> torch.Tensor:
        """Set scale to make noise (factorized gaussian noise)."""
        x = torch.randn(size)

        return x.sign().mul(x.abs().sqrt())


class Network(nn.Module):
    def __init__(
            self,
            in_dim: int,
            out_dim: int,
            atom_size: int,
            support: torch.Tensor
    ):
        """Initialization."""
        super(Network, self).__init__()

        self.support = support
        self.out_dim = out_dim
        self.atom_size = atom_size

        # set common feature layer
        self.feature_layer = nn.Sequential(
            nn.Linear(in_dim, 128),
            nn.ReLU(),
        )

        # set advantage layer
        self.advantage_hidden_layer = NoisyLinear(128, 128)
        self.advantage_layer = NoisyLinear(128, out_dim * atom_size)

        # set value layer
        self.value_hidden_layer = NoisyLinear(128, 128)
        self.value_layer = NoisyLinear(128, atom_size)

    def forward(self, x: torch.Tensor) -> torch.Tensor:
        """Forward method implementation."""
        dist = self.dist(x)
        q = torch.sum(dist * self.support, dim=2)

        return q

    def dist(self, x: torch.Tensor) -> torch.Tensor:
        """Get distribution for atoms."""
        feature = self.feature_layer(x)
        adv_hid = F.relu(self.advantage_hidden_layer(feature))
        val_hid = F.relu(self.value_hidden_layer(feature))

        advantage = self.advantage_layer(adv_hid).view(
            -1, self.out_dim, self.atom_size
        )
        value = self.value_layer(val_hid).view(-1, 1, self.atom_size)
        q_atoms = value + advantage - advantage.mean(dim=1, keepdim=True)

        dist = F.softmax(q_atoms, dim=-1)
        dist = dist.clamp(min=1e-3)  # for avoiding nans

        return dist

    def reset_noise(self):
        """Reset all noisy layers."""
        self.advantage_hidden_layer.reset_noise()
        self.advantage_layer.reset_noise()
        self.value_hidden_layer.reset_noise()
        self.value_layer.reset_noise()


class DQNAgent:
    """DQN Agent interacting with environment.

    Attribute:
        env (gym.Env): openAI Gym environment
        memory (PrioritizedReplayBuffer): replay memory to store transitions
        batch_size (int): batch size for sampling
        target_update (int): period for target model's hard update
        gamma (float): discount factor
        dqn (Network): model to train and select actions
        dqn_target (Network): target model to update
        optimizer (torch.optim): optimizer for training dqn
        transition (list): transition information including
                           state, action, reward, next_state, done
        v_min (float): min value of support
        v_max (float): max value of support
        atom_size (int): the unit number of support
        support (torch.Tensor): support for categorical dqn
        use_n_step (bool): whether to use n_step memory
        n_step (int): step number to calculate n-step td error
        memory_n (ReplayBuffer): n-step replay buffer
    """

    def __init__(
            self,
            env: gym.Env,
            memory_size: int,
            batch_size: int,
            target_update: int,
            gamma: float = 0.99,
            # PER parameters
            alpha: float = 0.2,
            beta: float = 0.6,
            prior_eps: float = 1e-6,
            # Categorical DQN parameters
            v_min: float = 0.0,
            v_max: float = 200.0,
            atom_size: int = 51,
            # N-step Learning
            n_step: int = 3
    ):
        """Initialization.

        Args:
            env (gym.Env): openAI Gym environment
            memory_size (int): length of memory
            batch_size (int): batch size for sampling
            target_update (int): period for target model's hard update
            lr (float): learning rate
            gamma (float): discount factor
            alpha (float): determines how much prioritization is used
            beta (float): determines how much importance sampling is used
            prior_eps (float): guarantees every transition can be sampled
            v_min (float): min value of support
            v_max (float): max value of support
            atom_size (int): the unit number of support
            n_step (int): step number to calculate n-step td error
        """

<<<<<<< HEAD
        # obs_dim = env.observation_space.shape[0]
        obs_dim = 121 * 3
=======
        obs_dim = 11 * 11
>>>>>>> 858f6a0d
        action_dim = 61 * 61
        # obs_dim = env.observation_space.shape[0]
        # action_dim = env.action_space.n

        self.env = env
        self.batch_size = batch_size
        self.target_update = target_update
        self.gamma = gamma
        # NoisyNet: All attributes related to epsilon are removed

        # device: cpu / gpu
        self.device = torch.device(
            "cuda" if torch.cuda.is_available() else "cpu"
        )
        print(self.device)

        # PER
        # memory for 1-step Learning
        self.beta = beta
        self.prior_eps = prior_eps
        self.memory = PrioritizedReplayBuffer(
            obs_dim, memory_size, batch_size, alpha=alpha
        )

        # memory for N-step Learning
        self.use_n_step = True if n_step > 1 else False
        if self.use_n_step:
            self.n_step = n_step
            self.memory_n = ReplayBuffer(
                obs_dim, memory_size, batch_size, n_step=n_step, gamma=gamma
            )

        # Categorical DQN parameters
        self.v_min = v_min
        self.v_max = v_max
        self.atom_size = atom_size
        self.support = torch.linspace(
            self.v_min, self.v_max, self.atom_size
        ).to(self.device)

        # networks: dqn, dqn_target
        self.dqn = Network(
            obs_dim, action_dim, self.atom_size, self.support
        ).to(self.device)
        self.dqn_target = Network(
            obs_dim, action_dim, self.atom_size, self.support
        ).to(self.device)
        self.dqn_target.load_state_dict(self.dqn.state_dict())
        self.dqn_target.eval()

        # optimizer
        self.optimizer = optim.Adam(self.dqn.parameters())

        # transition to store in memory
        self.transition = list()

        # mode: train / test
        self.is_test = False

    def _cvst(self, state: np.ndarray, turn: int) -> np.ndarray:
        """Convert gym_abalone state into 121x3 representation"""
        black = state.flatten().copy()
        black[black < 1] = 0
        white = state.flatten()
        white[white > 0] = -1
        white[white == 0] = 1
        white[white < 1] = 0
        current_player = np.zeros(121, dtype="int32") if turn % 2 == 0 else np.ones(121, dtype="int32")
        return np.concatenate((black, white, current_player), axis=0)

    def select_action(self, state: np.ndarray) -> np.ndarray:
        """Select an action from the input state."""
        # NoisyNet: no epsilon greedy action selection

        action_probs = self.dqn(torch.FloatTensor(state).to(self.device)).detach().cpu().numpy()
        action_probs_masked = action_probs * self.env.get_action_mask()
        selected_action = action_probs_masked.argmax()

        if not self.is_test:
            self.transition = [state, selected_action]

        # return selected_action
        return selected_action // 61, selected_action % 61

<<<<<<< HEAD
    def step(self, action: np.ndarray, turn: int) -> Tuple[np.ndarray, np.float64, bool]:
        """Take an action and return the response of the env, where the state is already in 121x3 representation"""
        next_state, reward, done, _ = self.env.step(action)
        next_state = _cvst(next_state, turn+1)
=======
    def step(self, action: np.ndarray) -> Tuple[np.ndarray, np.float64, bool]:
        """Take an action and return the response of the env."""
        next_state, reward, done, info = self.env.step(action)

        # dirty quick fix
        next_state = next_state.flatten()
>>>>>>> 858f6a0d

        if not self.is_test:
            self.transition += [reward, next_state, done]

            # N-step transition
            if self.use_n_step:
                one_step_transition = self.memory_n.store(*self.transition)
            # 1-step transition
            else:
                one_step_transition = self.transition

            # add a single step transition
            if one_step_transition:
                self.memory.store(*one_step_transition)

        return next_state, reward, done, info

    def update_model(self) -> torch.Tensor:
        """Update the model by gradient descent."""
        # PER needs beta to calculate weights
        samples = self.memory.sample_batch(self.beta)
        weights = torch.FloatTensor(
            samples["weights"].reshape(-1, 1)
        ).to(self.device)
        indices = samples["indices"]

        # 1-step Learning loss
        elementwise_loss = self._compute_dqn_loss(samples, self.gamma)

        # PER: importance sampling before average
        loss = torch.mean(elementwise_loss * weights)

        # N-step Learning loss
        # we are gonna combine 1-step loss and n-step loss so as to
        # prevent high-variance. The original rainbow employs n-step loss only.
        if self.use_n_step:
            gamma = self.gamma ** self.n_step
            samples = self.memory_n.sample_batch_from_idxs(indices)
            elementwise_loss_n_loss = self._compute_dqn_loss(samples, gamma)
            elementwise_loss += elementwise_loss_n_loss

            # PER: importance sampling before average
            loss = torch.mean(elementwise_loss * weights)

        self.optimizer.zero_grad()
        loss.backward()
        clip_grad_norm_(self.dqn.parameters(), 10.0)
        self.optimizer.step()

        # PER: update priorities
        loss_for_prior = elementwise_loss.detach().cpu().numpy()
        new_priorities = loss_for_prior + self.prior_eps
        self.memory.update_priorities(indices, new_priorities)

        # NoisyNet: reset noise
        self.dqn.reset_noise()
        self.dqn_target.reset_noise()

        return loss.item()

    def train(self, num_frames: int, plotting_interval: int = 200):
        """Train the agent."""
        self.is_test = False

        # state = self.env.reset()
        state = _cvst(self.env.reset(), 0)
        update_cnt = 0
        losses = []
        scores = []
        score = 0
        turn = 0

        for frame_idx in tqdm(range(1, num_frames + 1)):
            action = self.select_action(state)
<<<<<<< HEAD
            next_state, reward, done = self.step(action, turn)
            turn += 1
=======
            next_state, reward, done, _ = self.step(action)
>>>>>>> 858f6a0d

            state = next_state
            score += reward

            # NoisyNet: removed decrease of epsilon

            # PER: increase beta
            fraction = min(frame_idx / num_frames, 1.0)
            self.beta = self.beta + fraction * (1.0 - self.beta)

            # if episode ends
            if done:
                # state = self.env.reset()
                state = _cvst(self.env.reset(), 0)
                turn = 0
                scores.append(score)
                score = 0

            # if training is ready
            if len(self.memory) >= self.batch_size:
                loss = self.update_model()
                losses.append(loss)
                update_cnt += 1

                # if hard update is needed
                if update_cnt % self.target_update == 0:
                    self._target_hard_update()

            # plotting
            if frame_idx % plotting_interval == 0:
                self._plot(frame_idx, scores, losses)

        self.env.close()

    def test(self) -> List[np.ndarray]:
        """Test the agent."""
        self.is_test = True

        # state = self.env.reset()
        state = _cvst(self.env.reset(), 0)
        done = False
        score = 0
        turn = 0

        # frames = []
        while not done:
            # frames.append(self.env.render(mode="rgb_array"))
            action = self.select_action(state)
<<<<<<< HEAD
            next_state, reward, done = self.step(action, turn)
            turn += 1
=======
            next_state, reward, done, info = self.step(action)

            print(f"{info['turn']: <4} | {info['player_name']} | {str(info['move_type']): >16} | reward={reward: >4}")
            self.env.render(fps=0.5)
>>>>>>> 858f6a0d

            state = next_state
            score += reward

        print("score: ", score)
        self.env.close()

        # return frames

    def _compute_dqn_loss(self, samples: Dict[str, np.ndarray], gamma: float) -> torch.Tensor:
        """Return categorical dqn loss."""
        device = self.device  # for shortening the following lines
        state = torch.FloatTensor(samples["obs"]).to(device)
        next_state = torch.FloatTensor(samples["next_obs"]).to(device)
        action = torch.LongTensor(samples["acts"]).to(device)
        reward = torch.FloatTensor(samples["rews"].reshape(-1, 1)).to(device)
        done = torch.FloatTensor(samples["done"].reshape(-1, 1)).to(device)

        # Categorical DQN algorithm
        delta_z = float(self.v_max - self.v_min) / (self.atom_size - 1)

        with torch.no_grad():
            # Double DQN
            next_action = self.dqn(next_state).argmax(1)
            next_dist = self.dqn_target.dist(next_state)
            next_dist = next_dist[range(self.batch_size), next_action]

            t_z = reward + (1 - done) * gamma * self.support
            t_z = t_z.clamp(min=self.v_min, max=self.v_max)
            b = (t_z - self.v_min) / delta_z
            l = b.floor().long()
            u = b.ceil().long()

            offset = (
                torch.linspace(
                    0, (self.batch_size - 1) * self.atom_size, self.batch_size
                ).long()
                    .unsqueeze(1)
                    .expand(self.batch_size, self.atom_size)
                    .to(self.device)
            )

            proj_dist = torch.zeros(next_dist.size(), device=self.device)
            proj_dist.view(-1).index_add_(
                0, (l + offset).view(-1), (next_dist * (u.float() - b)).view(-1)
            )
            proj_dist.view(-1).index_add_(
                0, (u + offset).view(-1), (next_dist * (b - l.float())).view(-1)
            )

        dist = self.dqn.dist(state)
        log_p = torch.log(dist[range(self.batch_size), action])
        elementwise_loss = -(proj_dist * log_p).sum(1)

        return elementwise_loss

    def _target_hard_update(self):
        """Hard update: target <- local."""
        self.dqn_target.load_state_dict(self.dqn.state_dict())

    def _plot(
            self,
            frame_idx: int,
            scores: List[float],
            losses: List[float],
    ):
        """Plot the training progresses."""
        clear_output(True)
        plt.figure(figsize=(20, 5))
        plt.subplot(131)
        plt.title('frame %s. score: %s' % (frame_idx, np.mean(scores[-10:])))
        plt.plot(scores)
        plt.subplot(132)
        plt.title('loss')
        plt.plot(losses)
        plt.show()

    def reset_torch_device(self):
        self.device = torch.device(
            "cuda" if torch.cuda.is_available() else "cpu"
        )
        print(self.device)

        self.dqn.to(self.device)
        self.dqn_target.to(self.device)<|MERGE_RESOLUTION|>--- conflicted
+++ resolved
@@ -446,12 +446,7 @@
             n_step (int): step number to calculate n-step td error
         """
 
-<<<<<<< HEAD
-        # obs_dim = env.observation_space.shape[0]
         obs_dim = 121 * 3
-=======
-        obs_dim = 11 * 11
->>>>>>> 858f6a0d
         action_dim = 61 * 61
         # obs_dim = env.observation_space.shape[0]
         # action_dim = env.action_space.n
@@ -536,19 +531,10 @@
         # return selected_action
         return selected_action // 61, selected_action % 61
 
-<<<<<<< HEAD
-    def step(self, action: np.ndarray, turn: int) -> Tuple[np.ndarray, np.float64, bool]:
+    def step(self, action: np.ndarray, turn: int) -> Tuple[np.ndarray, np.float64, bool, Dict]:
         """Take an action and return the response of the env, where the state is already in 121x3 representation"""
-        next_state, reward, done, _ = self.env.step(action)
+        next_state, reward, done, info = self.env.step(action)
         next_state = _cvst(next_state, turn+1)
-=======
-    def step(self, action: np.ndarray) -> Tuple[np.ndarray, np.float64, bool]:
-        """Take an action and return the response of the env."""
-        next_state, reward, done, info = self.env.step(action)
-
-        # dirty quick fix
-        next_state = next_state.flatten()
->>>>>>> 858f6a0d
 
         if not self.is_test:
             self.transition += [reward, next_state, done]
@@ -623,13 +609,10 @@
 
         for frame_idx in tqdm(range(1, num_frames + 1)):
             action = self.select_action(state)
-<<<<<<< HEAD
-            next_state, reward, done = self.step(action, turn)
+
+            next_state, reward, done, _ = self.step(action, turn)
             turn += 1
-=======
-            next_state, reward, done, _ = self.step(action)
->>>>>>> 858f6a0d
-
+    
             state = next_state
             score += reward
 
@@ -677,15 +660,11 @@
         while not done:
             # frames.append(self.env.render(mode="rgb_array"))
             action = self.select_action(state)
-<<<<<<< HEAD
-            next_state, reward, done = self.step(action, turn)
+            next_state, reward, done, info = self.step(action, turn)
             turn += 1
-=======
-            next_state, reward, done, info = self.step(action)
 
             print(f"{info['turn']: <4} | {info['player_name']} | {str(info['move_type']): >16} | reward={reward: >4}")
             self.env.render(fps=0.5)
->>>>>>> 858f6a0d
 
             state = next_state
             score += reward
